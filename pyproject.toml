--- conflicted
+++ resolved
@@ -51,12 +51,9 @@
 types-requests = "^2.32"
 opensmile = "^2.5.0"
 numpy = "^1.26"
-<<<<<<< HEAD
 nltk = "^3.8.1"
-=======
 umap-learn = "^0.5.6"
 scikit-learn = "^1.5.0"
->>>>>>> f3c595f7
 
 [tool.poetry.group.dev]
 optional = true
